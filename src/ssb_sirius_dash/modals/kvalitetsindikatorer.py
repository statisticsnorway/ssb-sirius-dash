--- conflicted
+++ resolved
@@ -14,13 +14,8 @@
 from dash import html
 from dash.exceptions import PreventUpdate
 
-<<<<<<< HEAD
 from ..control.framework import Quality_report
-from .modal_functions import sidebar_button
-=======
-from ..control.framework import Kvalitetsrapport
 from ..utils.functions import sidebar_button
->>>>>>> ca4e8271
 
 
 class KvalitetsindikatorerModule:
