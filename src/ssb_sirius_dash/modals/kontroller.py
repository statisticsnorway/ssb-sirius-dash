--- conflicted
+++ resolved
@@ -144,14 +144,11 @@
             Input("control-table-overview", "cellClicked"),
             State("control-table-overview", "rowData"),
         )
-<<<<<<< HEAD
-        def control_main_click(click: dict | None, rowdata: dict) -> dict:
-=======
-        def kontroll_main_click(
+
+        def control_main_click(
             click: dict[str, int | dict[str, Any] | None] | None,
             rowdata: list[dict[str, Any]],
         ) -> dict[str, dict[str, str]]:
->>>>>>> 0a96ca0e
             """Links clicks on the control overview table to filter the detailed control results table.
 
             Args:
@@ -184,14 +181,10 @@
             Input("control-table-detailed", "cellClicked"),
             State("control-table-detailed", "rowData"),
         )
-<<<<<<< HEAD
-        def control_detail_click(click: dict | None, rowdata: dict) -> str:
-=======
-        def kontroll_detail_click(
+        def control_detail_click(
             click: dict[str, int | dict[str, Any] | None] | None,
             rowdata: list[dict[str, Any]],
         ) -> str:
->>>>>>> 0a96ca0e
             """Links clicks in the detailed control results table to select the identification variable value.
 
             Args:
