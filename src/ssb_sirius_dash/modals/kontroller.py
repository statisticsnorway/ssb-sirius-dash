--- conflicted
+++ resolved
@@ -111,17 +111,11 @@
     def callbacks(self) -> None:
         """Sets up interactivity for the control modal, including linking table clicks and navigation back to the main view."""
 
-<<<<<<< HEAD
-        @callback(
+        @callback(  # type: ignore[misc]
             Output("control-modal", "is_open"),
             Input("sidebar-control-button", "n_clicks"),
             State("control-modal", "is_open"),
-=======
-        @callback(  # type: ignore[misc]
-            Output("kontroller-modal", "is_open"),
-            Input("sidebar-kontroller-button", "n_clicks"),
-            State("kontroller-modal", "is_open"),
->>>>>>> 1e934b5f
+
         )
         def controlmodal_toggle(n: int | None, is_open: bool) -> bool:
             """Toggles the open/close state of the control modal.
@@ -137,17 +131,10 @@
                 return not is_open
             return is_open
 
-<<<<<<< HEAD
-        @callback(
+        @callback(  # type: ignore[misc]
             Output("control-table-detailed", "filterModel"),
             Input("control-table-overview", "cellClicked"),
             State("control-table-overview", "rowData"),
-=======
-        @callback(  # type: ignore[misc]
-            Output("kontroll-table-detailed", "filterModel"),
-            Input("kontroll-table-overview", "cellClicked"),
-            State("kontroll-table-overview", "rowData"),
->>>>>>> 1e934b5f
         )
         def control_main_click(click: dict | None, rowdata: dict) -> dict:
             """Links clicks on the control overview table to filter the detailed control results table.
